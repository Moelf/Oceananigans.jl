using Test
using Printf
using Random
using Statistics
using LinearAlgebra
using Logging

using CUDA
using JLD2
using FFTW
using OffsetArrays
using SeawaterPolynomials

using Oceananigans
using Oceananigans.Architectures
using Oceananigans.Grids
using Oceananigans.Operators
using Oceananigans.Advection
using Oceananigans.BoundaryConditions
using Oceananigans.Fields
using Oceananigans.Coriolis
using Oceananigans.Buoyancy
using Oceananigans.Forcings
using Oceananigans.Solvers
using Oceananigans.Models
using Oceananigans.Simulations
using Oceananigans.Diagnostics
using Oceananigans.OutputWriters
using Oceananigans.TurbulenceClosures
using Oceananigans.AbstractOperations
using Oceananigans.Logger
using Oceananigans.Utils
using Oceananigans.Architectures: device # to resolve conflict with CUDA.device

using Dates: DateTime, Nanosecond
using TimesDates: TimeDate
using Statistics: mean
using LinearAlgebra: norm
using NCDatasets: Dataset
using KernelAbstractions: @kernel, @index, Event

import Oceananigans.Fields: interior
import Oceananigans.Utils: launch!, datatuple

Logging.global_logger(OceananigansLogger())

#####
##### Testing parameters
#####

float_types = (Float32, Float64)

         archs = (CPU(),)
@hascuda archs = (GPU(),)

closures = (
    :IsotropicDiffusivity,
    :AnisotropicDiffusivity,
    :AnisotropicBiharmonicDiffusivity,
    :TwoDimensionalLeith,
    :SmagorinskyLilly,
    :BlasiusSmagorinsky,
    :RozemaAnisotropicMinimumDissipation,
    :VerstappenAnisotropicMinimumDissipation
)

#####
##### Run tests!
#####

CUDA.allowscalar(true)

include("utils_for_runtests.jl")

group = get(ENV, "TEST_GROUP", :all) |> Symbol

@testset "Oceananigans" begin
    if group == :unit || group == :all
        @testset "Unit tests" begin
            include("test_grids.jl")
            include("test_operators.jl")
            include("test_boundary_conditions.jl")
            include("test_fields.jl")
            include("test_averaged_field.jl")
            include("test_kernel_computed_field.jl")
            include("test_halo_regions.jl")
            include("test_solvers.jl")
            include("test_pressure_solvers.jl")
            include("test_coriolis.jl")
            include("test_buoyancy.jl")
            include("test_surface_waves.jl")
            include("test_utils.jl")
        end
    end

    if group == :time_stepping_1 || group == :all
        @testset "Model and time stepping tests (part 1)" begin
            include("test_incompressible_models.jl")
            include("test_time_stepping.jl")
        end
    end

    if group == :time_stepping_2 || group == :all
        @testset "Model and time stepping tests (part 2)" begin
            include("test_boundary_conditions_integration.jl")
            include("test_forcings.jl")
            include("test_turbulence_closures.jl")
            include("test_dynamics.jl")
        end
    end

    if group == :simulation || group == :all
        @testset "Simulation tests" begin
            include("test_simulations.jl")
            include("test_diagnostics.jl")
            include("test_output_writers.jl")
<<<<<<< HEAD
            include("test_abstract_operations.jl")
            include("test_lagrangian_particle_tracking.jl")
=======
            include("test_abstract_operations_computed_field.jl")
>>>>>>> 7d30dba8
        end
    end

    if group == :regression || group == :all
        include("test_regression.jl")
    end

    if group == :scripts || group == :all
        @testset "Scripts" begin
            include("test_validation.jl")
        end
    end

    if group == :convergence
        include("test_convergence.jl")
    end

    if group == :shallow_water || group == :all
        include("test_shallow_water_models.jl")
    end
end<|MERGE_RESOLUTION|>--- conflicted
+++ resolved
@@ -114,12 +114,8 @@
             include("test_simulations.jl")
             include("test_diagnostics.jl")
             include("test_output_writers.jl")
-<<<<<<< HEAD
-            include("test_abstract_operations.jl")
+            include("test_abstract_operations_computed_field.jl")
             include("test_lagrangian_particle_tracking.jl")
-=======
-            include("test_abstract_operations_computed_field.jl")
->>>>>>> 7d30dba8
         end
     end
 
