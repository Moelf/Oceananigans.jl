--- conflicted
+++ resolved
@@ -13,13 +13,6 @@
 function set_simple_divergent_velocity!(model)
     # Create a divergent velocity
     grid = model.grid
-<<<<<<< HEAD
-    u, v, w = model.velocities
-    imid = Int(floor(grid.Nx / 2)) + 1
-    jmid = Int(floor(grid.Ny / 2)) + 1
-    CUDA.@allowscalar u[imid, jmid, 1] = 1
-=======
-
 
     u, v, w = model.velocities
     η = model.free_surface.η
@@ -34,7 +27,6 @@
 
     update_state!(model)
 
->>>>>>> 2865faa0
     return nothing
 end
 
@@ -48,13 +40,6 @@
     model = HydrostaticFreeSurfaceModel(architecture = arch,
                                         grid = grid,
                                         momentum_advection = nothing,
-<<<<<<< HEAD
-                                        free_surface = ImplicitFreeSurface(solver_method=:PreconditionedConjugateGradient))
-    
-    set_simple_divergent_velocity!(model)
-    
-    implicit_free_surface_step!(model.free_surface, model, Δt, 1.5, Event(device(arch)))
-=======
                                         free_surface = ImplicitFreeSurface(solver_method=:PreconditionedConjugateGradient,
                                                                            tolerance = 1e-15))
     
@@ -63,7 +48,6 @@
 
     η = model.free_surface.η
     @info "PCG implicit free surface solver test, norm(η_pcg): $(norm(η)), maximum(abs, η_pcg): $(maximum(abs, η))"
->>>>>>> 2865faa0
 
     # Extract right hand side "truth"
     right_hand_side = model.free_surface.implicit_step_solver.right_hand_side
@@ -109,12 +93,6 @@
 
         @info "Testing FFT-based implicit free surface solver [$(typeof(arch))]..."
 
-<<<<<<< HEAD
-        pcg_model = HydrostaticFreeSurfaceModel(architecture = arch,
-                                                grid = rectilinear_grid,
-                                                momentum_advection = nothing,
-                                                free_surface = ImplicitFreeSurface(solver_method=:PreconditionedConjugateGradient))
-=======
         Δt = 900
 
         pcg_free_surface = ImplicitFreeSurface(solver_method=:PreconditionedConjugateGradient, tolerance=1e-15, maximum_iterations=128^3)
@@ -124,27 +102,15 @@
                                                 grid = rectilinear_grid,
                                                 momentum_advection = nothing,
                                                 free_surface = pcg_free_surface)
->>>>>>> 2865faa0
 
         fft_model = HydrostaticFreeSurfaceModel(architecture = arch,
                                                 grid = rectilinear_grid,
                                                 momentum_advection = nothing,
-<<<<<<< HEAD
                                                 free_surface = ImplicitFreeSurface(solver_method=:FastFourierTransform))
 
         @test fft_model.free_surface.implicit_step_solver isa FFTImplicitFreeSurfaceSolver
         @test pcg_model.free_surface.implicit_step_solver isa PCGImplicitFreeSurfaceSolver
         
-        Δt = 900
-        for model in (pcg_model, fft_model)
-            set_simple_divergent_velocity!(model)
-            implicit_free_surface_step!(model.free_surface, model, Δt, 1.5, device_event(arch))
-=======
-                                                free_surface = fft_free_surface)
-
-        @test pcg_model.free_surface.implicit_step_solver isa PCGImplicitFreeSurfaceSolver
-        @test fft_model.free_surface.implicit_step_solver isa FFTImplicitFreeSurfaceSolver
-
         for m in (pcg_model, fft_model)
             set_simple_divergent_velocity!(m)
             implicit_free_surface_step!(m.free_surface, m, Δt, 1.5, device_event(arch))
@@ -169,7 +135,6 @@
             # Suffice to say that the FFT solver appears to be accurate (as of this writing), and tests pass
             # on the CPU.
             @test_skip all(pcg_η_cpu .≈ fft_η_cpu)
->>>>>>> 2865faa0
         end
 
         pcg_η = pcg_model.free_surface.η
