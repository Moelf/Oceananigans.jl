using Printf
using Logging
using Oceananigans

Logging.global_logger(OceananigansLogger())

function simulate_lid_driven_cavity(; Re, N, end_time)
<<<<<<< HEAD
    topology = (Flat, Bounded, Bounded)
    domain = (y=(0, 1), z=(0, 1))
    grid = RegularRectilinearGrid(topology=topology, size=(N, N); domain...)
=======
    topology = (Bounded, Bounded, Bounded)
    domain = (x=(0, 1), y=(0, 1), z=(0, 1))
    grid = RegularRectilinearGrid(topology=topology, size=(1, N, N); domain...)
>>>>>>> a4be0620

    v_bcs = VVelocityBoundaryConditions(grid,
           top = ValueBoundaryCondition(1),
        bottom = ValueBoundaryCondition(0)
    )

    w_bcs = WVelocityBoundaryConditions(grid,
        north = ValueBoundaryCondition(0),
        south = ValueBoundaryCondition(0)
    )

    model = IncompressibleModel(
                       grid = grid,
                   buoyancy = nothing,
                    tracers = nothing,
                   coriolis = nothing,
        boundary_conditions = (v=v_bcs, w=w_bcs),
                    closure = IsotropicDiffusivity(ν=1/Re)
    )

    u, v, w = model.velocities
    ζ = ComputedField(∂y(w) - ∂z(v))

    fields = (; v, w, ζ)
    global_attributes = Dict("Re" => Re)
    output_attributes = Dict("ζ" => Dict("longname" => "vorticity", "units" => "1/s"))
    field_output_writer =
        NetCDFOutputWriter(model, fields, filepath="lid_driven_cavity_Re$Re.nc", schedule=TimeInterval(0.1),
                           global_attributes=global_attributes, output_attributes=output_attributes)

    max_Δt = 0.25 * model.grid.Δy^2 * Re / 2  # Make sure not to violate diffusive CFL.
    wizard = TimeStepWizard(cfl=0.1, Δt=1e-6, max_change=1.1, max_Δt=max_Δt)

    cfl = AdvectiveCFL(wizard)
    dcfl = DiffusiveCFL(wizard)

    simulation = Simulation(model, Δt=wizard, stop_time=end_time, progress=print_progress,
                            iteration_interval=20, parameters=(cfl=cfl, dcfl=dcfl))

    simulation.output_writers[:fields] = field_output_writer

    run!(simulation)

    return simulation
end

function print_progress(simulation)
    model = simulation.model
    cfl, dcfl = simulation.parameters

    # Calculate simulation progress in %.
    progress = 100 * (model.clock.time / simulation.stop_time)

    # Find maximum velocities.
    vmax = maximum(abs, model.velocities.v)
    wmax = maximum(abs, model.velocities.w)

    i, t = model.clock.iteration, model.clock.time
    @info @sprintf("[%06.2f%%] i: %d, t: %.3f, U_max: (%.2e, %.2e), CFL: %.2e, dCFL: %.2e, next Δt: %.2e",
                   progress, i, t, vmax, wmax, cfl(model), dcfl(model), simulation.Δt.Δt)

    return nothing
end

simulate_lid_driven_cavity(Re=100,   N=128, end_time=15)
simulate_lid_driven_cavity(Re=400,   N=128, end_time=20)
simulate_lid_driven_cavity(Re=1000,  N=128, end_time=25)
simulate_lid_driven_cavity(Re=3200,  N=128, end_time=50)
simulate_lid_driven_cavity(Re=5000,  N=256, end_time=50)
simulate_lid_driven_cavity(Re=7500,  N=256, end_time=75)
simulate_lid_driven_cavity(Re=10000, N=256, end_time=100)
<|MERGE_RESOLUTION|>--- conflicted
+++ resolved
@@ -5,15 +5,9 @@
 Logging.global_logger(OceananigansLogger())
 
 function simulate_lid_driven_cavity(; Re, N, end_time)
-<<<<<<< HEAD
     topology = (Flat, Bounded, Bounded)
     domain = (y=(0, 1), z=(0, 1))
     grid = RegularRectilinearGrid(topology=topology, size=(N, N); domain...)
-=======
-    topology = (Bounded, Bounded, Bounded)
-    domain = (x=(0, 1), y=(0, 1), z=(0, 1))
-    grid = RegularRectilinearGrid(topology=topology, size=(1, N, N); domain...)
->>>>>>> a4be0620
 
     v_bcs = VVelocityBoundaryConditions(grid,
            top = ValueBoundaryCondition(1),
