--- conflicted
+++ resolved
@@ -1,9 +1,5 @@
-<<<<<<< HEAD
-using Plots, Oceananigans
-=======
 using Plots
 using Oceananigans
->>>>>>> 8a848350
 
 function make_movies(problem::Problem, R::SavedFields, Nt, Δt)
     g = problem.g
@@ -17,17 +13,17 @@
         Plots.heatmap(g.xC, g.yC, R.T[tidx, :, :, 1] .- 283, color=:balance,
                       clims=(0, 0.01), title="T change @ t=$(tidx*R.ΔR*Δt)")
     end
-    mp4(animT, "horizontal_2d_$(round(Int, time())).mp4", fps = 30)
+    mp4(animT, "tracer_T_$(round(Int, time())).mp4", fps = 30)
 end
 
 function horizontal_2d()
-    Nx, Ny, Nz = 200, 200, 1
+    Nx, Ny, Nz = 100, 100, 1
     Lx, Ly, Lz = 2000, 2000, 10
     Nt, Δt, ΔR = 2500, 20, 10
 
     problem = Problem((Nx, Ny, Nz), (Lx, Ly, Lz));
     @. problem.tr.T.data[70:90, 10:30, 1] = 283.01;
-    # @. problem.U.u.data = 0.1;
+    @. problem.U.u.data = 0.1;
     @. problem.U.v.data = 0.1;
 
     R  = SavedFields(problem.g, Nt, ΔR);
