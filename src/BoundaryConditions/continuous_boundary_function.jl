using Oceananigans.Operators: index_and_interp_dependencies
using Oceananigans.Utils: tupleit, user_function_arguments

import Oceananigans: location

"""
    ContinuousBoundaryFunction{X, Y, Z, I, F, P, D, N, ℑ} <: Function

A wrapper for the user-defined boundary condition function `func` at location
`X, Y, Z`. `I` denotes the boundary-normal index (`I=1` at western boundaries,
`I=grid.Nx` at eastern boundaries, etc). `F, P, D, N, ℑ` are, respectively, the 
user-defined function, parameters, field dependencies, indices of the field dependencies
in `model_fields`, and interpolation operators for interpolating `model_fields` to the
location at which the boundary condition is applied.
"""
struct ContinuousBoundaryFunction{X, Y, Z, I, F, P, D, N, ℑ} <: Function
                          func :: F
                    parameters :: P
            field_dependencies :: D
    field_dependencies_indices :: N
     field_dependencies_interp :: ℑ

    """ Returns a location-less wrapper for `func`, `parameters`, and `field_dependencies`."""
    function ContinuousBoundaryFunction(func, parameters, field_dependencies)

        field_dependencies = tupleit(field_dependencies)

        return new{Nothing, Nothing, Nothing, Nothing,
                   typeof(func), typeof(parameters),
                   typeof(field_dependencies), Nothing, Nothing}(func, parameters, field_dependencies, nothing, nothing)
    end

    function ContinuousBoundaryFunction{X, Y, Z, I}(func, parameters, field_dependencies,
                                                    field_dependencies_indices, field_dependencies_interp) where {X, Y, Z, I}
        return new{X, Y, Z, I,
                   typeof(func),
                   typeof(parameters),
                   typeof(field_dependencies),
                   typeof(field_dependencies_indices),
                   typeof(field_dependencies_interp)}(func,
                                                      parameters,
                                                      field_dependencies,
                                                      field_dependencies_indices,
                                                      field_dependencies_interp)
    end
end

location(bc::ContinuousBoundaryFunction{X, Y, Z}) where {X, Y, Z} = X, Y, Z

#####
##### "Regularization" for IncompressibleModel setup
#####

regularize_boundary_condition(bc, X, Y, Z, I, model_field_names) = bc # fallback

"""
    regularize_boundary_condition(bc::BoundaryCondition{C, <:ContinuousBoundaryFunction},
                                  X, Y, Z, I, model_field_names) where C

Regularizes `bc.condition` for location `X, Y, Z`, boundary index `I`, and `model_field_names`,
returning `BoundaryCondition(C, regularized_condition)`.

The regularization of `bc.condition::ContinuousBoundaryFunction` requries

1. Setting the boundary location to `X, Y, Z`.
   The boundary-normal direction is tagged with `Nothing` location.

2. Setting the boundary-normal index `I` for indexing into `field_dependencies`.
   `I` is either `1` (for left boundaries) or
   `size(grid, n)` for a boundary in the `n`th direction where `n ∈ (1, 2, 3)` corresponds
   to `x, y, z`.

3. Determining the `indices` that map `model_fields` to `field_dependencies`.

4. Determining the `interps` functions that interpolate field_dependencies to the location
   of the boundary.
"""
function regularize_boundary_condition(bc::BoundaryCondition{C, <:ContinuousBoundaryFunction},
                                       LX, LY, LZ, I, model_field_names) where C
    boundary_func = bc.condition

    indices, interps = index_and_interp_dependencies(LX, LY, LZ,
                                                     boundary_func.field_dependencies,
                                                     model_field_names)

    regularized_boundary_func = ContinuousBoundaryFunction{LX, LY, LZ, I}(boundary_func.func,
                                                                          boundary_func.parameters,
                                                                          boundary_func.field_dependencies,
                                                                          indices, interps)

    return BoundaryCondition(C, regularized_boundary_func)
end

#####
##### Kernel functions
#####

<<<<<<< HEAD
@inline function (bc::ContinuousBoundaryFunction{Nothing, LY, LZ, i})(j, k, grid, clock, model_fields, bc_args...) where {LY, LZ, i}
    args = user_function_arguments(i, j, k, grid, bc, model_fields, bc.parameters, bc_args...)
    return bc.func(ynode(LY(), j, grid), znode(LZ(), k, grid), clock.time, args...)
end

@inline function (bc::ContinuousBoundaryFunction{LX, Nothing, LZ, j})(i, k, grid, clock, model_fields, bc_args...) where {LX, LZ, j}
    args = user_function_arguments(i, j, k, grid, bc, model_fields, bc.parameters, bc_args...)
    return bc.func(xnode(LX(), i, grid), znode(LZ(), k, grid), clock.time, args...)
end

@inline function (bc::ContinuousBoundaryFunction{LX, LY, Nothing, k})(i, j, grid, clock, model_fields, bc_args...) where {LX, LY, k}
    args = user_function_arguments(i, j, k, grid, bc, model_fields, bc.parameters, bc_args...)
    return bc.func(xnode(LX(), i, grid), ynode(LY(), j, grid), clock.time, args...)
=======
@inline function (bc::ContinuousBoundaryFunction{Nothing, LY, LZ, i})(j, k, grid, clock, model_fields) where {LY, LZ, i}
    args = user_function_arguments(i, j, k, grid, model_fields, bc.parameters, bc)

    return bc.func(ynode(nothing, LY(), LZ(), i, j, k, grid),
                   znode(nothing, LY(), LZ(), i, j, k, grid),
                   clock.time, args...)
end

@inline function (bc::ContinuousBoundaryFunction{LX, Nothing, LZ, j})(i, k, grid, clock, model_fields) where {LX, LZ, j}
    args = user_function_arguments(i, j, k, grid, model_fields, bc.parameters, bc)

    return bc.func(xnode(LX(), nothing, LZ(), i, j, k, grid),
                   znode(LX(), nothing, LZ(), i, j, k, grid),
                   clock.time, args...)
end

@inline function (bc::ContinuousBoundaryFunction{LX, LY, Nothing, k})(i, j, grid, clock, model_fields) where {LX, LY, k}
    args = user_function_arguments(i, j, k, grid, model_fields, bc.parameters, bc)

    return bc.func(xnode(LX(), LY(), nothing, i, j, k, grid),
                   ynode(LY(), LY(), nothing, i, j, k, grid),
                   clock.time, args...)
>>>>>>> ef0afa4f
end

# Don't re-convert ContinuousBoundaryFunctions passed to BoundaryCondition constructor
BoundaryCondition(TBC, condition::ContinuousBoundaryFunction) =
    BoundaryCondition{TBC, typeof(condition)}(condition)

Adapt.adapt_structure(to, bc::BoundaryCondition{C, <:ContinuousBoundaryFunction}) where C =
    BoundaryCondition(C, Adapt.adapt(to, bc.condition))

Adapt.adapt_structure(to, bf::ContinuousBoundaryFunction{LX, LY, LZ, I}) where {LX, LY, LZ, I} =
    ContinuousBoundaryFunction{LX, LY, LZ, I}(Adapt.adapt(to, bf.func),
                                              Adapt.adapt(to, bf.parameters),
                                              nothing,
                                              Adapt.adapt(to, bf.field_dependencies_indices),
                                              Adapt.adapt(to, bf.field_dependencies_interp))<|MERGE_RESOLUTION|>--- conflicted
+++ resolved
@@ -95,7 +95,6 @@
 ##### Kernel functions
 #####
 
-<<<<<<< HEAD
 @inline function (bc::ContinuousBoundaryFunction{Nothing, LY, LZ, i})(j, k, grid, clock, model_fields, bc_args...) where {LY, LZ, i}
     args = user_function_arguments(i, j, k, grid, bc, model_fields, bc.parameters, bc_args...)
     return bc.func(ynode(LY(), j, grid), znode(LZ(), k, grid), clock.time, args...)
@@ -109,30 +108,6 @@
 @inline function (bc::ContinuousBoundaryFunction{LX, LY, Nothing, k})(i, j, grid, clock, model_fields, bc_args...) where {LX, LY, k}
     args = user_function_arguments(i, j, k, grid, bc, model_fields, bc.parameters, bc_args...)
     return bc.func(xnode(LX(), i, grid), ynode(LY(), j, grid), clock.time, args...)
-=======
-@inline function (bc::ContinuousBoundaryFunction{Nothing, LY, LZ, i})(j, k, grid, clock, model_fields) where {LY, LZ, i}
-    args = user_function_arguments(i, j, k, grid, model_fields, bc.parameters, bc)
-
-    return bc.func(ynode(nothing, LY(), LZ(), i, j, k, grid),
-                   znode(nothing, LY(), LZ(), i, j, k, grid),
-                   clock.time, args...)
-end
-
-@inline function (bc::ContinuousBoundaryFunction{LX, Nothing, LZ, j})(i, k, grid, clock, model_fields) where {LX, LZ, j}
-    args = user_function_arguments(i, j, k, grid, model_fields, bc.parameters, bc)
-
-    return bc.func(xnode(LX(), nothing, LZ(), i, j, k, grid),
-                   znode(LX(), nothing, LZ(), i, j, k, grid),
-                   clock.time, args...)
-end
-
-@inline function (bc::ContinuousBoundaryFunction{LX, LY, Nothing, k})(i, j, grid, clock, model_fields) where {LX, LY, k}
-    args = user_function_arguments(i, j, k, grid, model_fields, bc.parameters, bc)
-
-    return bc.func(xnode(LX(), LY(), nothing, i, j, k, grid),
-                   ynode(LY(), LY(), nothing, i, j, k, grid),
-                   clock.time, args...)
->>>>>>> ef0afa4f
 end
 
 # Don't re-convert ContinuousBoundaryFunctions passed to BoundaryCondition constructor
