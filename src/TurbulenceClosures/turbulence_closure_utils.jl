using Oceananigans.Operators

tracer_diffusivities(tracers, κ::Union{Number, Function}) = with_tracers(tracers, NamedTuple(), (tracers, init) -> κ)

function tracer_diffusivities(tracers, κ::NamedTuple)

    all(name ∈ propertynames(κ) for name in tracers) ||
        throw(ArgumentError("Tracer diffusivities or diffusivity parameters must either be a constants
                            or a `NamedTuple` with a value for every tracer!"))

    return κ
end

convert_diffusivity(FT, κ) = κ # fallback

convert_diffusivity(FT, κ::Number) = convert(FT, κ)

function convert_diffusivity(FT, κ::NamedTuple)
    κ_names = propertynames(κ)
    return NamedTuple{κ_names}(Tuple(convert_diffusivity(FT, κi) for κi in κ))
end

<<<<<<< HEAD
@inline geo_mean_Δᶠ(i, j, k, grid::AbstractGrid) =
    cbrt(Oceananigans.Operators.Δx(i, j, k, grid) * Oceananigans.Operators.Δy(i, j, k, grid) * Oceananigans.Operators.ΔzC(i, j, k, grid))
=======
@inline geo_mean_Δᶠ(i, j, k, grid::AbstractGrid{FT}) where FT =
    (Δxᶜᶜᵃ(i, j, k, grid) * Δyᶜᶜᵃ(i, j, k, grid) * Δzᵃᵃᶜ(i, j, k, grid))^FT(1/3)
>>>>>>> 798b1efb

@kernel function calculate_nonlinear_viscosity!(νₑ, grid, closure, buoyancy, U, C)
    i, j, k = @index(Global, NTuple)
    @inbounds νₑ[i, j, k] = νᶜᶜᶜ(i, j, k, grid, closure, buoyancy, U, C)
end<|MERGE_RESOLUTION|>--- conflicted
+++ resolved
@@ -20,13 +20,8 @@
     return NamedTuple{κ_names}(Tuple(convert_diffusivity(FT, κi) for κi in κ))
 end
 
-<<<<<<< HEAD
 @inline geo_mean_Δᶠ(i, j, k, grid::AbstractGrid) =
-    cbrt(Oceananigans.Operators.Δx(i, j, k, grid) * Oceananigans.Operators.Δy(i, j, k, grid) * Oceananigans.Operators.ΔzC(i, j, k, grid))
-=======
-@inline geo_mean_Δᶠ(i, j, k, grid::AbstractGrid{FT}) where FT =
-    (Δxᶜᶜᵃ(i, j, k, grid) * Δyᶜᶜᵃ(i, j, k, grid) * Δzᵃᵃᶜ(i, j, k, grid))^FT(1/3)
->>>>>>> 798b1efb
+    cbrt(Δxᶜᶜᵃ(i, j, k, grid) * Δyᶜᶜᵃ(i, j, k, grid) * Δzᵃᵃᶜ(i, j, k, grid))
 
 @kernel function calculate_nonlinear_viscosity!(νₑ, grid, closure, buoyancy, U, C)
     i, j, k = @index(Global, NTuple)
