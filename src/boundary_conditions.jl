--- conflicted
+++ resolved
@@ -46,7 +46,6 @@
     right :: R
 end
 
-<<<<<<< HEAD
 function CoordinateBoundaryConditions(; 
      left = DefaultBC(), 
     right = DefaultBC()
@@ -67,8 +66,6 @@
     return CoordinateBoundaryConditions(top, bottom)
 end
 
-=======
->>>>>>> c65d6993
 const CBC = CoordinateBoundaryConditions
 
 #=
@@ -124,7 +121,6 @@
     S :: SBC
 end
 
-<<<<<<< HEAD
 function ModelBoundaryConditions(;
     u = FieldBoundaryConditions(),
     v = FieldBoundaryConditions(),
@@ -162,11 +158,6 @@
 # sensible alias
 const BoundaryConditions = ModelBoundaryConditions
 
-#
-# User API
-#
-
-=======
 DoublyPeriodicBCs() = FieldBoundaryConditions(
                           CoordinateBoundaryConditions(
                               BoundaryCondition(Periodic, nothing),
@@ -201,7 +192,6 @@
     return ModelBoundaryConditions(bcs...)
 end
 
->>>>>>> c65d6993
 #=
 Notes:
 
