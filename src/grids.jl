--- conflicted
+++ resolved
@@ -121,12 +121,8 @@
 eltype(g::RegularCartesianGrid{T}) where T = T
 
 show(io::IO, g::RegularCartesianGrid) =
-<<<<<<< HEAD
-    print(io, "RegularCartesianGrid{$(typeof(g.Lx))}\n",
-=======
     print(io, "RegularCartesianGrid{$(eltype(g))}\n", 
->>>>>>> fea4ef06
               "  resolution (Nx, Ny, Nz) = ", (g.Nx, g.Ny, g.Nz), '\n',
               "   halo size (Hx, Hy, Hz) = ", (g.Hx, g.Hy, g.Hz), '\n',
               "      domain (Lx, Ly, Lz) = ", (g.Lx, g.Ly, g.Lz), '\n',
-              "grid spacing (Δx, Δy, Δz) = ", (g.Δx, g.Δy, g.Δz))
+              "grid spacing (Δx, Δy, Δz) = ", (g.Δx, g.Δy, g.Δz))