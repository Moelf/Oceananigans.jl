--- conflicted
+++ resolved
@@ -46,16 +46,11 @@
     transforms = plan_transforms(arch, grid, sol_storage, planner_flag)
 
     # Lower and upper diagonals are the same
-<<<<<<< HEAD
     CUDA.allowscalar(true)
-    lower_diagonal = arch_array(arch, [1 / Δzᵃᵃᶠ(1, 1, k, grid) for k in 2:Nz])
-    upper_diagonal = lower_diagonal
-    CUDA.allowscalar(false)
-=======
     lower_diagonal = CUDA.@allowscalar [1 / Δzᵃᵃᶠ(1, 1, k, grid) for k in 2:Nz]
     lower_diagonal = arch_array(arch, lower_diagonal)
     upper_diagonal = lower_diagonal
->>>>>>> cba3eed8
+    CUDA.allowscalar(false)
 
     # Compute diagonal coefficients for each grid point
     diagonal = arch_array(arch, zeros(Nx, Ny, Nz))
@@ -132,7 +127,7 @@
 
     event = launch!(arch, grid, :xyz, multiply_by_Δzᵃᵃᶜ!, solver_rhs, grid, dependencies=Event(device(arch)))
     wait(device(arch), event)
-                    
+
     return nothing
 end
 
