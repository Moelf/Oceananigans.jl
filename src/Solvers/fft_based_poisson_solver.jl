--- conflicted
+++ resolved
@@ -53,24 +53,14 @@
 end
 
 """
-<<<<<<< HEAD
-    solve!(x, poisson_solver, b, r=0)
-
-Solves the "screened" poisson equation
-
-=======
     solve!(ϕ, poisson_solver::FFTBasedPoissonSolver, b, m=0)
 
 Solves the "generalized" Poisson equation,
 
->>>>>>> 2865faa0
 ```math
 (∇² + m) ϕ = b,
 ```
 
-<<<<<<< HEAD
-using periodic or Neumann boundary conditions, where ``m`` is a number.
-=======
 where ``m`` is a number, using a eigenfunction expansion of the discrete Poisson operator
 on a staggered grid and for periodic or Neumann boundary conditions.
 
@@ -79,7 +69,6 @@
 
 Note: ``(∇² + m) ϕ = b`` is sometimes called the "screened Poisson" equation
 when ``m < 0``, or the Helmholtz equation when ``m > 0``.
->>>>>>> 2865faa0
 """
 function solve!(ϕ, solver::FFTBasedPoissonSolver, b, m=0)
     arch = solver.architecture
@@ -94,10 +83,6 @@
     [transform!(b, solver.buffer) for transform! in solver.transforms.forward]
 
     # Solve the discrete screened Poisson equation (∇² + m) ϕ = b.
-<<<<<<< HEAD
-    #m′ = m * (Nx * Ny * Nz)
-=======
->>>>>>> 2865faa0
     @. ϕc = - b / (λx + λy + λz - m)
 
     # If m === 0, the "zeroth mode" at `i, j, k = 1, 1, 1` is undetermined;
